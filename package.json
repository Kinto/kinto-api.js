{
  "name": "kinto-http",
  "version": "4.3.4",
  "description": "JavaScript HTTP client for the Kinto API.",
  "main": "lib/index.js",
  "scripts": {
    "build": "babel -d lib/ src/",
    "build:readme": "./node_modules/.bin/toctoc -w -d 2 README.md",
    "cs-check": "prettier -l $npm_package_prettierOptions '{src,test}/**/*.js'",
    "cs-format": "prettier $npm_package_prettierOptions '{src,test}/**/*.js' --write",
    "dist": "mkdir -p dist && rm -f dist/*.* && npm run dist-dev && npm run dist-prod && npm run dist-noshim && npm run dist-fx",
    "dist-dev": "browserify -s KintoClient -d -e src/index.js -o dist/kinto-http.js -t [ babelify --sourceMapRelative . ]",
    "dist-noshim": "browserify -s KintoClient -g uglifyify --ignore babel-polyfill -e src/index.js -o dist/kinto-http.noshim.js -t [ babelify --sourceMapRelative . ]",
    "dist-prod": "browserify -s KintoClient -g uglifyify -e src/index.js -o dist/kinto-http.min.js -t [ babelify --sourceMapRelative . ]",
    "dist-fx": "BABEL_ENV=firefox browserify -s KintoHttpClient --ignore events --bare -e fx-src/index.js -o temp.jsm -t [ babelify --sourceMapRelative . ] && mkdir -p dist && cp fx-src/jsm_prefix.js dist/moz-kinto-http-client.js && echo \"\n/*\n * Version $npm_package_version - $(git rev-parse --short HEAD)\n */\n\" >> dist/moz-kinto-http-client.js && cat temp.jsm >> dist/moz-kinto-http-client.js && rm temp.jsm",
    "prepublish": "npm run build:readme",
    "publish-to-npm": "npm run build && npm run dist && npm publish",
    "report-coverage": "npm run test-cover && ./node_modules/coveralls/bin/coveralls.js < ./coverage/lcov.info",
    "tdd": "babel-node node_modules/.bin/_mocha --require ./test/setup-jsdom.js --watch 'test/**/*_test.js'",
    "test": "npm run test-nocover",
    "test-cover": "babel-node node_modules/.bin/babel-istanbul cover --report text $npm_package_config_ISTANBUL_OPTS node_modules/.bin/_mocha -- --require ./test/setup-jsdom.js 'test/**/*_test.js'",
    "test-cover-html": "babel-node node_modules/.bin/babel-istanbul cover --report html $npm_package_config_ISTANBUL_OPTS node_modules/.bin/_mocha -- --require ./test/setup-jsdom.js 'test/**/*_test.js' && open coverage/index.html",
    "test-nocover": "babel-node node_modules/.bin/_mocha --require ./test/setup-jsdom.js 'test/**/*_test.js'",
    "lint": "eslint src test"
  },
  "prettierOptions": "--trailing-comma es5 --semi",
  "repository": {
    "type": "git",
    "url": "git+https://github.com/Kinto/kinto-http.js.git"
  },
  "keywords": [
    "kinto",
    "http",
    "client",
    "api"
  ],
  "author": "Mozilla <storage-team@mozilla.com>",
  "license": "Apache-2.0",
  "bugs": {
    "url": "https://github.com/Kinto/kinto-http.js/issues"
  },
  "homepage": "https://github.com/Kinto/kinto-http.js#readme",
  "dependencies": {
    "uuid": "^3.0.1"
  },
  "devDependencies": {
    "atob": "^2.0.3",
    "babel-cli": "^6.22.2",
    "babel-core": "^6.22.1",
    "babel-eslint": "^7.1.1",
    "babel-istanbul": "^0.12.1",
    "babel-loader": "^7.0.0",
    "babel-plugin-transform-async-to-generator": "^6.22.0",
    "babel-plugin-transform-decorators-legacy": "^1.3.4",
    "babel-plugin-transform-es2015-modules-commonjs": "^6.22.0",
    "babel-plugin-transform-object-rest-spread": "^6.22.0",
    "babel-polyfill": "^6.22.0",
    "babel-preset-es2015": "^6.22.0",
    "babelify": "^7.3.0",
    "browserify": "^14.0.0",
    "btoa": "^1.1.2",
    "chai": "^4.1.0",
    "chai-as-promised": "^7.0.0",
    "coveralls": "^2.11.16",
<<<<<<< HEAD
    "esdoc": "^0.5.2",
    "esdoc-importpath-plugin": "0.1.4",
    "eslint": "4.3.0",
=======
    "esdoc": "^1.0.1",
    "esdoc-importpath-plugin": "1.0.0",
    "eslint": "4.2.0",
>>>>>>> 0ff8e443
    "form-data": "^2.1.2",
    "isomorphic-fetch": "^2.2.1",
    "jsdom": "^11.0.0",
    "kinto-node-test-server": "^1.0.0",
    "mocha": "^3.2.0",
    "prettier": "^1.5.1",
    "sinon": "^2.3.1",
    "toctoc": "^0.2.3",
    "uglifyify": "^4.0.1"
  },
  "engines": {
    "node": ">=6"
  }
}<|MERGE_RESOLUTION|>--- conflicted
+++ resolved
@@ -62,15 +62,9 @@
     "chai": "^4.1.0",
     "chai-as-promised": "^7.0.0",
     "coveralls": "^2.11.16",
-<<<<<<< HEAD
-    "esdoc": "^0.5.2",
-    "esdoc-importpath-plugin": "0.1.4",
-    "eslint": "4.3.0",
-=======
     "esdoc": "^1.0.1",
     "esdoc-importpath-plugin": "1.0.0",
-    "eslint": "4.2.0",
->>>>>>> 0ff8e443
+    "eslint": "4.3.0",
     "form-data": "^2.1.2",
     "isomorphic-fetch": "^2.2.1",
     "jsdom": "^11.0.0",

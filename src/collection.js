--- conflicted
+++ resolved
@@ -354,7 +354,6 @@
     if (!Number.isInteger(at) || at <= 0) {
       throw new Error("Invalid argument, expected a positive integer.");
     }
-<<<<<<< HEAD
     let oldestRecord;
     // First, check that the history plugin covers the entire range back to the
     // requested timestamp.
@@ -426,42 +425,6 @@
           totalRecords: snapshot.length,
         };
       });
-=======
-    // TODO: we process history changes forward, while it would probably be more
-    // efficient and accurate to process them backward.
-    const { data: changes } = await this.bucket.listHistory({
-      pages: Infinity, // all pages up to target timestamp are required
-      sort: "-target.data.last_modified",
-      filters: {
-        resource_name: "record",
-        collection_id: this.name,
-        "max_target.data.last_modified": String(at),
-      },
-    });
-
-    const seenIds = new Set();
-    let snapshot = [];
-
-    for (const { action, target: { data: record } } of changes) {
-      if (action == "delete") {
-        seenIds.add(record.id); // ensure not reprocessing deleted entries
-        snapshot = snapshot.filter(r => r.id !== record.id);
-      } else if (!seenIds.has(record.id)) {
-        seenIds.add(record.id);
-        snapshot.push(record);
-      }
-    }
-
-    return {
-      last_modified: String(at),
-      data: snapshot.sort((a, b) => b.last_modified - a.last_modified),
-      next: () => {
-        throw new Error("Snapshots don't support pagination");
-      },
-      hasNextPage: false,
-      totalRecords: snapshot.length,
-    };
->>>>>>> 22a1877f
   }
 
   /**

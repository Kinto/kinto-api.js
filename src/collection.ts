import { v4 as uuid } from "uuid";

import { capable, toDataBody, isObject } from "./utils";
import * as requests from "./requests";
import KintoClientBase, { PaginatedListParams, PaginationResult } from "./base";
import Bucket from "./bucket";
import {
  KintoRequest,
  Permission,
  KintoResponse,
  KintoIdObject,
  KintoObject,
  Attachment,
  HistoryEntry,
  OperationResponse,
  MappableObject,
} from "./types";
import { HttpResponse } from "./http";
import { AggregateResponse } from "./batch";

export interface CollectionOptions {
  headers?: Record<string, string>;
  safe?: boolean;
  retry?: number;
}

/**
 * Abstract representation of a selected collection.
 *
 */
export default class Collection {
  public client: KintoClientBase;
  private bucket: Bucket;
  public name: string;
  private _endpoints: any;
  private _retry: number;
  private _safe: boolean;
  private _headers: Record<string, string>;

  /**
   * Constructor.
   *
   * @param  {KintoClient}  client            The client instance.
   * @param  {Bucket}       bucket            The bucket instance.
   * @param  {String}       name              The collection name.
   * @param  {Object}       [options={}]      The options object.
   * @param  {Object}       [options.headers] The headers object option.
   * @param  {Boolean}      [options.safe]    The safe option.
   * @param  {Number}       [options.retry]   The retry option.
   * @param  {Boolean}      [options.batch]   (Private) Whether this
   *     Collection is operating as part of a batch.
   */
  constructor(
    client: KintoClientBase,
    bucket: Bucket,
    name: string,
    options: CollectionOptions = {}
  ) {
    /**
     * @ignore
     */
    this.client = client;
    /**
     * @ignore
     */
    this.bucket = bucket;
    /**
     * The collection name.
     * @type {String}
     */
    this.name = name;

    this._endpoints = client.endpoints;

    /**
     * @ignore
     */
    this._retry = options.retry || 0;
    this._safe = !!options.safe;
    // FIXME: This is kind of ugly; shouldn't the bucket be responsible
    // for doing the merge?
    this._headers = {
      ...this.bucket.headers,
      ...options.headers,
    };
  }

  /**
   * Get the value of "headers" for a given request, merging the
   * per-request headers with our own "default" headers.
   *
   * @private
   */
  private _getHeaders(options: {
    headers?: Record<string, string>;
  }): Record<string, string> {
    return {
      ...this._headers,
      ...options.headers,
    };
  }

  /**
   * Get the value of "safe" for a given request, using the
   * per-request option if present or falling back to our default
   * otherwise.
   *
   * @private
   * @param {Object} options The options for a request.
   * @returns {Boolean}
   */
  private _getSafe(options: { safe?: boolean }): boolean {
    return { safe: this._safe, ...options }.safe;
  }

  /**
   * As _getSafe, but for "retry".
   *
   * @private
   */
  private _getRetry(options: { retry?: number }): number {
    return { retry: this._retry, ...options }.retry;
  }

  /**
   * Retrieves the total number of records in this collection.
   *
   * @param  {Object} [options={}]      The options object.
   * @param  {Object} [options.headers] The headers object option.
   * @param  {Number} [options.retry=0] Number of retries to make
   *     when faced with transient errors.
   * @return {Promise<Number, Error>}
   */
  async getTotalRecords(
    options: { headers?: Record<string, string>; retry?: number } = {}
  ): Promise<number> {
    const path = this._endpoints.record(this.bucket.name, this.name);
    const request: KintoRequest = {
      headers: this._getHeaders(options),
      path,
      method: "HEAD",
    };
    const { headers } = await this.client.execute(request, {
      raw: true,
      retry: this._getRetry(options),
    });
    return parseInt(headers.get("Total-Records"), 10);
  }

  /**
   * Retrieves the ETag of the records list, for use with the `since` filtering option.
   *
   * @param  {Object} [options={}]      The options object.
   * @param  {Object} [options.headers] The headers object option.
   * @param  {Number} [options.retry=0] Number of retries to make
   *     when faced with transient errors.
   * @return {Promise<String, Error>}
   */
  async getRecordsTimestamp(
    options: { headers?: Record<string, string>; retry?: number } = {}
  ): Promise<string | null> {
    const path = this._endpoints.record(this.bucket.name, this.name);
    const request: KintoRequest = {
      headers: this._getHeaders(options),
      path,
      method: "HEAD",
    };
    const { headers } =
      (await this.client.execute(request, {
        raw: true,
        retry: this._getRetry(options),
      })) as HttpResponse<{}>;
    return headers.get("ETag");
  }

  /**
   * Retrieves collection data.
   *
   * @param  {Object} [options={}]      The options object.
   * @param  {Object} [options.headers] The headers object option.
   * @param  {Object} [options.query]   Query parameters to pass in
   *     the request. This might be useful for features that aren't
   *     yet supported by this library.
   * @param  {Array}  [options.fields]  Limit response to
   *     just some fields.
   * @param  {Number} [options.retry=0] Number of retries to make
   *     when faced with transient errors.
   * @return {Promise<Object, Error>}
   */
  async getData<T>(
    options: {
      headers?: Record<string, string>;
      query?: { [key: string]: string };
      fields?: string[];
      retry?: number;
    } = {}
  ): Promise<T> {
    const path = this._endpoints.collection(this.bucket.name, this.name);
    const request = { headers: this._getHeaders(options), path };
<<<<<<< HEAD
    const { data } = (await this.client.execute(request, {
      retry: this._getRetry(options),
      query: options.query,
      fields: options.fields,
    })) as { data: T };
=======
    const { data } =
      (await this.client.execute(request, {
        retry: this._getRetry(options),
      })) as { data: T };
>>>>>>> f4945e06
    return data;
  }

  /**
   * Set collection data.
   * @param  {Object}   data                    The collection data object.
   * @param  {Object}   [options={}]            The options object.
   * @param  {Object}   [options.headers]       The headers object option.
   * @param  {Number}   [options.retry=0]       Number of retries to make
   *     when faced with transient errors.
   * @param  {Boolean}  [options.safe]          The safe option.
   * @param  {Boolean}  [options.patch]         The patch option.
   * @param  {Number}   [options.last_modified] The last_modified option.
   * @return {Promise<Object, Error>}
   */
  async setData<T extends MappableObject>(
    data: T & { last_modified?: number },
    options: {
      headers?: Record<string, string>;
      safe?: boolean;
      retry?: number;
      patch?: boolean;
      last_modified?: number;
      permissions?: { [key in Permission]?: string[] };
    } = {}
  ): Promise<KintoResponse<T>> {
    if (!isObject(data)) {
      throw new Error("A collection object is required.");
    }
    const { patch, permissions } = options;
    const { last_modified } = { ...data, ...options };

    const path = this._endpoints.collection(this.bucket.name, this.name);
    const request = requests.updateRequest(
      path,
      { data, permissions },
      {
        last_modified,
        patch,
        headers: this._getHeaders(options),
        safe: this._getSafe(options),
      }
    );
    return (
      this.client.execute<KintoResponse<T>>(request, {
        retry: this._getRetry(options),
      }) as Promise<KintoResponse<T>>
    );
  }

  /**
   * Retrieves the list of permissions for this collection.
   *
   * @param  {Object} [options={}]      The options object.
   * @param  {Object} [options.headers] The headers object option.
   * @param  {Number} [options.retry=0] Number of retries to make
   *     when faced with transient errors.
   * @return {Promise<Object, Error>}
   */
  async getPermissions(
    options: {
      headers?: Record<string, string>;
      retry?: number;
    } = {}
  ): Promise<{ [key in Permission]?: string[] }> {
    const path = this._endpoints.collection(this.bucket.name, this.name);
    const request = { headers: this._getHeaders(options), path };
    const { permissions } =
      (await this.client.execute<KintoResponse>(request, {
        retry: this._getRetry(options),
      })) as KintoResponse;
    return permissions;
  }

  /**
   * Replaces all existing collection permissions with the ones provided.
   *
   * @param  {Object}   permissions             The permissions object.
   * @param  {Object}   [options={}]            The options object
   * @param  {Object}   [options.headers]       The headers object option.
   * @param  {Number}   [options.retry=0]       Number of retries to make
   *     when faced with transient errors.
   * @param  {Boolean}  [options.safe]          The safe option.
   * @param  {Number}   [options.last_modified] The last_modified option.
   * @return {Promise<Object, Error>}
   */
  async setPermissions(
    permissions: { [key in Permission]?: string[] },
    options: {
      safe?: boolean;
      headers?: Record<string, string>;
      retry?: number;
      last_modified?: number;
    } = {}
  ): Promise<KintoResponse<{}>> {
    if (!isObject(permissions)) {
      throw new Error("A permissions object is required.");
    }
    const path = this._endpoints.collection(this.bucket.name, this.name);
    const data = { last_modified: options.last_modified };
    const request = requests.updateRequest(
      path,
      { data, permissions },
      {
        headers: this._getHeaders(options),
        safe: this._getSafe(options),
      }
    );
    return (
      this.client.execute<KintoResponse<{}>>(request, {
        retry: this._getRetry(options),
      }) as Promise<KintoResponse<{}>>
    );
  }

  /**
   * Append principals to the collection permissions.
   *
   * @param  {Object}  permissions             The permissions object.
   * @param  {Object}  [options={}]            The options object
   * @param  {Boolean} [options.safe]          The safe option.
   * @param  {Object}  [options.headers]       The headers object option.
   * @param  {Number}  [options.retry=0]       Number of retries to make
   *     when faced with transient errors.
   * @param  {Object}  [options.last_modified] The last_modified option.
   * @return {Promise<Object, Error>}
   */
  async addPermissions(
    permissions: { [key in Permission]?: string[] },
    options: {
      safe?: boolean;
      headers?: Record<string, string>;
      retry?: number;
      last_modified?: number;
    } = {}
  ): Promise<KintoResponse<{}>> {
    if (!isObject(permissions)) {
      throw new Error("A permissions object is required.");
    }
    const path = this._endpoints.collection(this.bucket.name, this.name);
    const { last_modified } = options;
    const request = requests.jsonPatchPermissionsRequest(
      path,
      permissions,
      "add",
      {
        last_modified,
        headers: this._getHeaders(options),
        safe: this._getSafe(options),
      }
    );
    return (
      this.client.execute<KintoResponse<{}>>(request, {
        retry: this._getRetry(options),
      }) as Promise<KintoResponse<{}>>
    );
  }

  /**
   * Remove principals from the collection permissions.
   *
   * @param  {Object}  permissions             The permissions object.
   * @param  {Object}  [options={}]            The options object
   * @param  {Boolean} [options.safe]          The safe option.
   * @param  {Object}  [options.headers]       The headers object option.
   * @param  {Number}  [options.retry=0]       Number of retries to make
   *     when faced with transient errors.
   * @param  {Object}  [options.last_modified] The last_modified option.
   * @return {Promise<Object, Error>}
   */
  async removePermissions(
    permissions: { [key in Permission]?: string[] },
    options: {
      safe?: boolean;
      headers?: Record<string, string>;
      retry?: number;
      last_modified?: number;
    } = {}
  ): Promise<KintoResponse<{}>> {
    if (!isObject(permissions)) {
      throw new Error("A permissions object is required.");
    }
    const path = this._endpoints.collection(this.bucket.name, this.name);
    const { last_modified } = options;
    const request = requests.jsonPatchPermissionsRequest(
      path,
      permissions,
      "remove",
      {
        last_modified,
        headers: this._getHeaders(options),
        safe: this._getSafe(options),
      }
    );
    return (
      this.client.execute<KintoResponse<{}>>(request, {
        retry: this._getRetry(options),
      }) as Promise<KintoResponse<{}>>
    );
  }

  /**
   * Creates a record in current collection.
   *
   * @param  {Object}  record                The record to create.
   * @param  {Object}  [options={}]          The options object.
   * @param  {Object}  [options.headers]     The headers object option.
   * @param  {Number}  [options.retry=0]     Number of retries to make
   *     when faced with transient errors.
   * @param  {Boolean} [options.safe]        The safe option.
   * @param  {Object}  [options.permissions] The permissions option.
   * @return {Promise<Object, Error>}
   */
  async createRecord<T extends MappableObject>(
    record: T & { id?: string },
    options: {
      headers?: Record<string, string>;
      retry?: number;
      safe?: boolean;
      permissions?: { [key in Permission]?: string[] };
    } = {}
  ): Promise<KintoResponse<T>> {
    const { permissions } = options;
    const path = this._endpoints.record(this.bucket.name, this.name, record.id);
    const request = requests.createRequest(
      path,
      { data: record, permissions },
      {
        headers: this._getHeaders(options),
        safe: this._getSafe(options),
      }
    );
    return (
      this.client.execute<KintoResponse<T>>(request, {
        retry: this._getRetry(options),
      }) as Promise<KintoResponse<T>>
    );
  }

  /**
   * Adds an attachment to a record, creating the record when it doesn't exist.
   *
   * @param  {String}  dataURL                 The data url.
   * @param  {Object}  [record={}]             The record data.
   * @param  {Object}  [options={}]            The options object.
   * @param  {Object}  [options.headers]       The headers object option.
   * @param  {Number}  [options.retry=0]       Number of retries to make
   *     when faced with transient errors.
   * @param  {Boolean} [options.safe]          The safe option.
   * @param  {Number}  [options.last_modified] The last_modified option.
   * @param  {Object}  [options.permissions]   The permissions option.
   * @param  {String}  [options.filename]      Force the attachment filename.
   * @param  {String}  [options.gzipped]       Force the attachment to be gzipped or not.
   * @return {Promise<Object, Error>}
   */
  @capable(["attachments"])
  async addAttachment(
    dataURI: string,
    record: { [key: string]: string } = {},
    options: {
      headers?: Record<string, string>;
      retry?: number;
      safe?: boolean;
      last_modified?: number;
      permissions?: { [key in Permission]?: string[] };
      filename?: string;
      gzipped?: boolean;
    } = {}
  ): Promise<
    KintoResponse<{
      attachment: Attachment;
    }>
  > {
    const { permissions } = options;
    const id = record.id || uuid();
    const path = this._endpoints.attachment(this.bucket.name, this.name, id);
    const { last_modified } = { ...record, ...options };
    const addAttachmentRequest = requests.addAttachmentRequest(
      path,
      dataURI,
      { data: record, permissions },
      {
        last_modified,
        filename: options.filename,
        gzipped: options.gzipped,
        headers: this._getHeaders(options),
        safe: this._getSafe(options),
      }
    );
    await this.client.execute(addAttachmentRequest, {
      stringify: false,
      retry: this._getRetry(options),
    });
    return this.getRecord<{ attachment: Attachment }>(id);
  }

  /**
   * Removes an attachment from a given record.
   *
   * @param  {Object}  recordId                The record id.
   * @param  {Object}  [options={}]            The options object.
   * @param  {Object}  [options.headers]       The headers object option.
   * @param  {Number}  [options.retry=0]       Number of retries to make
   *     when faced with transient errors.
   * @param  {Boolean} [options.safe]          The safe option.
   * @param  {Number}  [options.last_modified] The last_modified option.
   */
  @capable(["attachments"])
  async removeAttachment(
    recordId: string,
    options: {
      headers?: Record<string, string>;
      retry?: number;
      safe?: boolean;
      last_modified?: number;
    } = {}
  ): Promise<{}> {
    const { last_modified } = options;
    const path = this._endpoints.attachment(
      this.bucket.name,
      this.name,
      recordId
    );
    const request = requests.deleteRequest(path, {
      last_modified,
      headers: this._getHeaders(options),
      safe: this._getSafe(options),
    });
    return (
      this.client.execute<{}>(request, {
        retry: this._getRetry(options),
      }) as Promise<{}>
    );
  }

  /**
   * Updates a record in current collection.
   *
   * @param  {Object}  record                  The record to update.
   * @param  {Object}  [options={}]            The options object.
   * @param  {Object}  [options.headers]       The headers object option.
   * @param  {Number}  [options.retry=0]       Number of retries to make
   *     when faced with transient errors.
   * @param  {Boolean} [options.safe]          The safe option.
   * @param  {Number}  [options.last_modified] The last_modified option.
   * @param  {Object}  [options.permissions]   The permissions option.
   * @return {Promise<Object, Error>}
   */
  async updateRecord<T>(
    record: T & { id: string },
    options: {
      headers?: Record<string, string>;
      retry?: number;
      safe?: boolean;
      last_modified?: number;
      permissions?: { [key in Permission]?: string[] };
      patch?: boolean;
    } = {}
  ): Promise<KintoResponse<T>> {
    if (!isObject(record)) {
      throw new Error("A record object is required.");
    }
    if (!record.id) {
      throw new Error("A record id is required.");
    }
    const { permissions } = options;
    const { last_modified } = { ...record, ...options };
    const path = this._endpoints.record(this.bucket.name, this.name, record.id);
    const request = requests.updateRequest(
      path,
      { data: record, permissions },
      {
        headers: this._getHeaders(options),
        safe: this._getSafe(options),
        last_modified,
        patch: !!options.patch,
      }
    );
    return (
      this.client.execute<KintoResponse<T>>(request, {
        retry: this._getRetry(options),
      }) as Promise<KintoResponse<T>>
    );
  }

  /**
   * Deletes a record from the current collection.
   *
   * @param  {Object|String} record                  The record to delete.
   * @param  {Object}        [options={}]            The options object.
   * @param  {Object}        [options.headers]       The headers object option.
   * @param  {Number}        [options.retry=0]       Number of retries to make
   *     when faced with transient errors.
   * @param  {Boolean}       [options.safe]          The safe option.
   * @param  {Number}        [options.last_modified] The last_modified option.
   * @return {Promise<Object, Error>}
   */
  async deleteRecord(
    record: string | KintoIdObject,
    options: {
      headers?: Record<string, string>;
      retry?: number;
      safe?: boolean;
      last_modified?: number;
    } = {}
  ): Promise<KintoResponse<{ deleted: boolean }>> {
    const recordObj = toDataBody(record);
    if (!recordObj.id) {
      throw new Error("A record id is required.");
    }
    const { id } = recordObj;
    const { last_modified } = { ...recordObj, ...options };
    const path = this._endpoints.record(this.bucket.name, this.name, id);
    const request = requests.deleteRequest(path, {
      last_modified,
      headers: this._getHeaders(options),
      safe: this._getSafe(options),
    });
    return (
      this.client.execute<KintoResponse<{ deleted: boolean }>>(request, {
        retry: this._getRetry(options),
      }) as Promise<KintoResponse<{ deleted: boolean }>>
    );
  }

  /**
   * Retrieves a record from the current collection.
   *
   * @param  {String} id                The record id to retrieve.
   * @param  {Object} [options={}]      The options object.
   * @param  {Object} [options.headers] The headers object option.
   * @param  {Object} [options.query]   Query parameters to pass in
   *     the request. This might be useful for features that aren't
   *     yet supported by this library.
   * @param  {Array}  [options.fields]  Limit response to
   *     just some fields.
   * @param  {Number} [options.retry=0] Number of retries to make
   *     when faced with transient errors.
   * @return {Promise<Object, Error>}
   */
  async getRecord<T>(
    id: string,
    options: {
      headers?: Record<string, string>;
      query?: { [key: string]: string };
      fields?: string[];
      retry?: number;
    } = {}
  ): Promise<KintoResponse<T>> {
    const path = this._endpoints.record(this.bucket.name, this.name, id);
    const request = { headers: this._getHeaders(options), path };
<<<<<<< HEAD
    return this.client.execute<KintoResponse<T>>(request, {
      retry: this._getRetry(options),
      query: options.query,
      fields: options.fields,
    }) as Promise<KintoResponse<T>>;
=======
    return (
      this.client.execute<KintoResponse<T>>(request, {
        retry: this._getRetry(options),
      }) as Promise<KintoResponse<T>>
    );
>>>>>>> f4945e06
  }

  /**
   * Lists records from the current collection.
   *
   * Sorting is done by passing a `sort` string option:
   *
   * - The field to order the results by, prefixed with `-` for descending.
   * Default: `-last_modified`.
   *
   * @see http://kinto.readthedocs.io/en/stable/api/1.x/sorting.html
   *
   * Filtering is done by passing a `filters` option object:
   *
   * - `{fieldname: "value"}`
   * - `{min_fieldname: 4000}`
   * - `{in_fieldname: "1,2,3"}`
   * - `{not_fieldname: 0}`
   * - `{exclude_fieldname: "0,1"}`
   *
   * @see http://kinto.readthedocs.io/en/stable/api/1.x/filtering.html
   *
   * Paginating is done by passing a `limit` option, then calling the `next()`
   * method from the resolved result object to fetch the next page, if any.
   *
   * @param  {Object}   [options={}]                    The options object.
   * @param  {Object}   [options.headers]               The headers object option.
   * @param  {Number}   [options.retry=0]               Number of retries to make
   *     when faced with transient errors.
   * @param  {Object}   [options.filters={}]            The filters object.
   * @param  {String}   [options.sort="-last_modified"] The sort field.
   * @param  {String}   [options.at]                    The timestamp to get a snapshot at.
   * @param  {String}   [options.limit=null]            The limit field.
   * @param  {String}   [options.pages=1]               The number of result pages to aggregate.
   * @param  {Number}   [options.since=null]            Only retrieve records modified since the provided timestamp.
   * @param  {Array}    [options.fields]                Limit response to just some fields.
   * @return {Promise<Object, Error>}
   */
  async listRecords<T extends KintoObject>(
    options: PaginatedListParams & {
      headers?: Record<string, string>;
      retry?: number;
      at?: number;
    } = {}
  ): Promise<PaginationResult<T>> {
    const path = this._endpoints.record(this.bucket.name, this.name);
    if (options.at) {
      return this.getSnapshot<T>(options.at);
    } else {
      return this.client.paginatedList<T>(path, options, {
        headers: this._getHeaders(options),
        retry: this._getRetry(options),
      });
    }
  }

  /**
   * @private
   */
  async isHistoryComplete(): Promise<boolean> {
    // We consider that if we have the collection creation event part of the
    // history, then all records change events have been tracked.
    const {
      data: [oldestHistoryEntry],
    } = await this.bucket.listHistory({
      limit: 1,
      filters: {
        action: "create",
        resource_name: "collection",
        collection_id: this.name,
      },
    });
    return !!oldestHistoryEntry;
  }

  /**
   * @private
   */
  async listChangesBackTo<T>(at: number): Promise<HistoryEntry<T>[]> {
    // Ensure we have enough history data to retrieve the complete list of
    // changes.
    if (!(await this.isHistoryComplete())) {
      throw new Error(
        "Computing a snapshot is only possible when the full history for a " +
          "collection is available. Here, the history plugin seems to have " +
          "been enabled after the creation of the collection."
      );
    }
    const { data: changes } = await this.bucket.listHistory<T>({
      pages: Infinity, // all pages up to target timestamp are required
      sort: "-target.data.last_modified",
      filters: {
        resource_name: "record",
        collection_id: this.name,
        "max_target.data.last_modified": String(at), // eq. to <=
      },
    });
    return changes;
  }

  /**
   * @private
   */
  @capable(["history"])
  async getSnapshot<T extends KintoObject>(
    at: number
  ): Promise<PaginationResult<T>> {
    if (!at || !Number.isInteger(at) || at <= 0) {
      throw new Error("Invalid argument, expected a positive integer.");
    }
    // Retrieve history and check it covers the required time range.
    const changes = await this.listChangesBackTo<T>(at);
    // Replay changes to compute the requested snapshot.
    const seenIds = new Set();
    let snapshot: T[] = [];
    for (const {
      action,
      target: { data: record },
    } of changes) {
      if (action == "delete") {
        seenIds.add(record.id); // ensure not reprocessing deleted entries
        snapshot = snapshot.filter((r) => r.id !== record.id);
      } else if (!seenIds.has(record.id)) {
        seenIds.add(record.id);
        snapshot.push(record);
      }
    }
    return (
      {
        last_modified: String(at),
        data: snapshot.sort((a, b) => b.last_modified - a.last_modified),
        next: () => {
          throw new Error("Snapshots don't support pagination");
        },
        hasNextPage: false,
        totalRecords: snapshot.length,
      } as PaginationResult<T>
    );
  }

  /**
   * Performs batch operations at the current collection level.
   *
   * @param  {Function} fn                   The batch operation function.
   * @param  {Object}   [options={}]         The options object.
   * @param  {Object}   [options.headers]    The headers object option.
   * @param  {Boolean}  [options.safe]       The safe option.
   * @param  {Number}   [options.retry]      The retry option.
   * @param  {Boolean}  [options.aggregate]  Produces a grouped result object.
   * @return {Promise<Object, Error>}
   */
  async batch(
    fn: (client: Collection) => void,
    options: {
      headers?: Record<string, string>;
      safe?: boolean;
      retry?: number;
      aggregate?: boolean;
    } = {}
  ): Promise<OperationResponse<KintoObject>[] | AggregateResponse> {
    return this.client.batch(fn, {
      bucket: this.bucket.name,
      collection: this.name,
      headers: this._getHeaders(options),
      retry: this._getRetry(options),
      safe: this._getSafe(options),
      aggregate: !!options.aggregate,
    });
  }
}<|MERGE_RESOLUTION|>--- conflicted
+++ resolved
@@ -197,18 +197,12 @@
   ): Promise<T> {
     const path = this._endpoints.collection(this.bucket.name, this.name);
     const request = { headers: this._getHeaders(options), path };
-<<<<<<< HEAD
-    const { data } = (await this.client.execute(request, {
-      retry: this._getRetry(options),
-      query: options.query,
-      fields: options.fields,
-    })) as { data: T };
-=======
     const { data } =
       (await this.client.execute(request, {
         retry: this._getRetry(options),
+        query: options.query,
+        fields: options.fields,
       })) as { data: T };
->>>>>>> f4945e06
     return data;
   }
 
@@ -660,19 +654,13 @@
   ): Promise<KintoResponse<T>> {
     const path = this._endpoints.record(this.bucket.name, this.name, id);
     const request = { headers: this._getHeaders(options), path };
-<<<<<<< HEAD
-    return this.client.execute<KintoResponse<T>>(request, {
-      retry: this._getRetry(options),
-      query: options.query,
-      fields: options.fields,
-    }) as Promise<KintoResponse<T>>;
-=======
     return (
       this.client.execute<KintoResponse<T>>(request, {
         retry: this._getRetry(options),
+        query: options.query,
+        fields: options.fields,
       }) as Promise<KintoResponse<T>>
     );
->>>>>>> f4945e06
   }
 
   /**

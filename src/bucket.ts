--- conflicted
+++ resolved
@@ -218,18 +218,12 @@
       headers: this._getHeaders(options),
       path,
     };
-<<<<<<< HEAD
-    const { data } = (await this.client.execute(request, {
-      retry: this._getRetry(options),
-      query: options.query,
-      fields: options.fields,
-    })) as { data: T };
-=======
     const { data } =
       (await this.client.execute(request, {
         retry: this._getRetry(options),
+        query: options.query,
+        fields: options.fields,
       })) as { data: T };
->>>>>>> f4945e06
     return data;
   }
 
@@ -476,19 +470,13 @@
       headers: this._getHeaders(options),
       path,
     };
-<<<<<<< HEAD
-    return this.client.execute<KintoResponse<Group>>(request, {
-      retry: this._getRetry(options),
-      query: options.query,
-      fields: options.fields,
-    }) as Promise<KintoResponse<Group>>;
-=======
     return (
       this.client.execute<KintoResponse<Group>>(request, {
         retry: this._getRetry(options),
+        query: options.query,
+        fields: options.fields,
       }) as Promise<KintoResponse<Group>>
     );
->>>>>>> f4945e06
   }
 
   /**

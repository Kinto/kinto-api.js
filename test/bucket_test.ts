import sinon from "sinon";
import KintoClient from "../src";
import Bucket, { BucketOptions } from "../src/bucket";
import Collection from "../src/collection";
import { PaginationResult } from "../src/base";
import { Stub, expectAsyncError, fakeHeaders } from "./test_utils";

const { expect } = intern.getPlugin("chai");
intern.getPlugin("chai").should();
const { describe, it, beforeEach, afterEach } = intern.getPlugin(
  "interface.bdd"
);

const FAKE_SERVER_URL = "http://fake-server/v1";

/** @test {Bucket} */
describe("Bucket", () => {
  let sandbox: sinon.SinonSandbox, client: KintoClient;

  function getBlogBucket(options?: BucketOptions) {
    return new Bucket(client, "blog", options);
  }

  beforeEach(() => {
    sandbox = sinon.createSandbox();
    client = new KintoClient(FAKE_SERVER_URL);
  });

  afterEach(() => {
    sandbox.restore();
  });

  describe("Options handling", () => {
    it("should accept options", () => {
      const options = { headers: { Foo: "Bar" }, safe: true };
      const bucket = getBlogBucket(options);
      expect(bucket).property("_headers", options.headers);
      expect(bucket).property("_safe", options.safe);
    });
  });

  /** @test {Bucket#getData} */
  describe("#getData()", () => {
    it("should execute expected request", async () => {
      const executeStub = sandbox
        .stub(client, "execute")
        .returns(Promise.resolve({ headers: fakeHeaders() }));

      await getBlogBucket().getData();

      sinon.assert.calledWithMatch(executeStub, {
        path: "/buckets/blog",
        headers: {},
      });
    });

    it("should resolve with response data", async () => {
      const response = { data: { foo: "bar" }, permissions: {} };
      sandbox.stub(client, "execute").returns(Promise.resolve(response));

      const data = (await getBlogBucket().getData()) as { foo: string };
      data.should.deep.equal({
        foo: "bar",
      });
    });

    it("should support query and fields", () => {
      const response = { data: { foo: "bar" }, permissions: {} };
      const requestStub = sandbox.stub(client.http, "request").returns(
        Promise.resolve({
          headers: fakeHeaders(),
          json: response,
          status: 200,
        })
      );

      getBlogBucket().getData({ query: { a: "b" }, fields: ["c", "d"] });

      sinon.assert.calledWithMatch(
        requestStub,
        "http://fake-server/v1/buckets/blog?a=b&_fields=c,d",
        {
          headers: {},
        }
      );
    });
  });

  describe("#setData()", () => {
    let executeStub: Stub<typeof client.execute>;

    beforeEach(() => {
      executeStub = sandbox
        .stub(client, "execute")
        .returns(Promise.resolve({ data: 1 }));
    });

    it("should set the bucket data", () => {
      getBlogBucket().setData({ a: 1 });

      sinon.assert.calledWithMatch(
        executeStub,
        {
          method: "PUT",
          path: "/buckets/blog",
          headers: {},
          body: {
            data: { id: "blog", a: 1 },
            permissions: undefined,
          },
        },
        { retry: 0 }
      );
    });

    it("should handle the patch option", () => {
      getBlogBucket().setData({ a: 1 }, { patch: true });

      sinon.assert.calledWithMatch(
        executeStub,
        {
          method: "PATCH",
          path: "/buckets/blog",
          headers: {},
          body: {
            data: { id: "blog", a: 1 },
            permissions: undefined,
          },
        },
        { retry: 0 }
      );
    });

    it("should handle the safe option", () => {
      getBlogBucket().setData({ a: 1 }, { safe: true, last_modified: 42 });

      sinon.assert.calledWithMatch(
        executeStub,
        {
          method: "PUT",
          path: "/buckets/blog",
          headers: { "If-Match": `"42"` },
          body: {
            data: { id: "blog", a: 1 },
            permissions: undefined,
          },
        },
        { retry: 0 }
      );
    });

    it("should resolve with json result", async () => {
      (await getBlogBucket().setData({ a: 1 })).should.deep.equal({ data: 1 });
    });
  });

  /** @test {Bucket#collection} */
  describe("#collection()", () => {
    it("should return a Collection instance", () => {
      expect(getBlogBucket().collection("posts")).to.be.an.instanceOf(
        Collection
      );
    });

    it("should return a named collection", () => {
      expect(getBlogBucket().collection("posts").name).eql("posts");
    });

    it("should propagate bucket options", () => {
      const collection = getBlogBucket({
        headers: { Foo: "Bar" },
        safe: true,
      }).collection("posts", { headers: { Baz: "Qux" }, safe: false });
      expect(collection["_headers"]).eql({ Foo: "Bar", Baz: "Qux" });
      expect(collection["_retry"]).eql(0);
      expect(collection["_safe"]).eql(false);
    });
  });

  /** @test {Bucket#getCollectionsTimestamp} */
  describe("#getCollectionsTimestamp()", () => {
    it("should execute expected request", async () => {
      const executeStub = sandbox
        .stub(client, "execute")
        .returns(Promise.resolve({ headers: fakeHeaders() }));

      await getBlogBucket().getCollectionsTimestamp();

      sinon.assert.calledWithMatch(
        executeStub,
        { method: "HEAD", path: "/buckets/blog/collections", headers: {} },
        { raw: true }
      );
    });

    it("should resolve with the ETag header value", async () => {
      const etag = '"42"';
      sandbox.stub(client, "execute").returns(
        Promise.resolve({
          headers: {
            get(value: string) {
              return value == "ETag" ? etag : null;
            },
          },
        })
      );

      (await getBlogBucket().getCollectionsTimestamp())!.should.deep.equal(
        etag
      );
    });
  });

  /** @test {Bucket#listCollections} */
  describe("#listCollections()", () => {
    const data: PaginationResult<{ id: string }> = {
      last_modified: "",
      data: [{ id: "a" }, { id: "b" }],
      next: () => {
        return Promise.resolve(
          ({} as unknown) as
            PaginationResult<{
              id: string;
            }>
        );
      },
      hasNextPage: false,
      totalRecords: 2,
    };
    let paginatedListStub: Stub<typeof client.paginatedList>;

    beforeEach(() => {
      paginatedListStub = sandbox
        .stub(client, "paginatedList")
        .returns(Promise.resolve(data));
    });

    it("should list bucket collections", () => {
      getBlogBucket().listCollections({ since: "42" });

      sinon.assert.calledWithMatch(
        paginatedListStub,
        "/buckets/blog/collections",
        { since: "42" },
        { headers: {} }
      );
    });

    it("should merge default options", () => {
      getBlogBucket({
        headers: { Foo: "Bar" },
      }).listCollections({ headers: { Baz: "Qux" } });

      sinon.assert.calledWithMatch(
        paginatedListStub,
        "/buckets/blog/collections",
        {},
        { headers: { Foo: "Bar", Baz: "Qux" } }
      );
    });

    it("should support fiters and fields", () => {
      getBlogBucket().listCollections({
        filters: { a: "b" },
        fields: ["c", "d"],
      });

      sinon.assert.calledWithMatch(
        paginatedListStub,
        "/buckets/blog/collections",
        { filters: { a: "b" }, fields: ["c", "d"] }
      );
    });

    it("should return the list of collections", async () => {
      (await getBlogBucket().listCollections()).should.deep.equal(data);
    });
  });

  /** @test {Bucket#createCollection} */
  describe("#createCollection()", () => {
    let executeStub: Stub<typeof client.execute>;

    beforeEach(() => {
      executeStub = sandbox
        .stub(client, "execute")
        .returns(Promise.resolve({ data: {} }));
    });

    it("should accept a safe option", () => {
      getBlogBucket().createCollection("foo", { safe: true });

      sinon.assert.calledWithMatch(
        executeStub,
        {
          method: "PUT",
          path: "/buckets/blog/collections/foo",
          headers: { "If-None-Match": `*` },
          body: {
            data: { id: "foo" },
            permissions: undefined,
          },
        },
        { retry: 0 }
      );
    });

    it("should extend request headers with optional ones", () => {
      getBlogBucket({
        headers: { Foo: "Bar" },
      }).createCollection("foo", { headers: { Baz: "Qux" } });

      sinon.assert.calledWithMatch(
        executeStub,
        {
          method: "PUT",
          path: "/buckets/blog/collections/foo",
          headers: { Baz: "Qux" },
          body: {
            data: { id: "foo" },
            permissions: undefined,
          },
        },
        { retry: 0 }
      );
    });

    describe("Named collection", () => {
      it("should create a named collection", () => {
        getBlogBucket().createCollection("foo");

        sinon.assert.calledWithMatch(
          executeStub,
          {
            method: "PUT",
            path: "/buckets/blog/collections/foo",
            headers: {},
            body: {
              data: { id: "foo" },
              permissions: undefined,
            },
          },
          { retry: 0 }
        );
      });

      it("should merge default options", () => {
        getBlogBucket({
          headers: { Foo: "Bar" },
          safe: true,
        }).createCollection("foo", { headers: { Baz: "Qux" } });

        sinon.assert.calledWithMatch(
          executeStub,
          {
            method: "PUT",
            path: "/buckets/blog/collections/foo",
            headers: { Foo: "Bar", Baz: "Qux", "If-None-Match": "*" },
            body: {
              data: { id: "foo" },
              permissions: undefined,
            },
          },
          { retry: 0 }
        );
      });
    });

    describe("Unnamed collection", () => {
      it("should create an unnamed collection", () => {
        getBlogBucket().createCollection();

        sinon.assert.calledWithMatch(
          executeStub,
          {
            method: "POST",
            path: "/buckets/blog/collections",
            headers: {},
            body: {
              data: {},
              permissions: undefined,
            },
          },
          { retry: 0 }
        );
      });

      it("should merge default options", () => {
        getBlogBucket({
          headers: { Foo: "Bar" },
          safe: true,
        }).createCollection("", { headers: { Baz: "Qux" } });

        sinon.assert.calledWithMatch(
          executeStub,
          {
            method: "POST",
            path: "/buckets/blog/collections",
            headers: { Foo: "Bar", Baz: "Qux", "If-None-Match": "*" },
            body: {
              data: {},
              permissions: undefined,
            },
          },
          { retry: 0 }
        );
      });
    });
  });

  /** @test {Bucket#deleteCollection} */
  describe("#deleteCollection", () => {
    let executeStub: Stub<typeof client.execute>;

    beforeEach(() => {
      executeStub = sandbox
        .stub(client, "execute")
        .returns(Promise.resolve({ data: {} }));
    });

    it("should delete a collection", () => {
      getBlogBucket().deleteCollection("todelete");

      sinon.assert.calledWithMatch(
        executeStub,
        {
          method: "DELETE",
          path: "/buckets/blog/collections/todelete",
          headers: {},
        },
        { retry: 0 }
      );
    });

    it("should merge default options", () => {
      getBlogBucket({
        headers: { Foo: "Bar" },
        safe: true,
      }).deleteCollection("todelete", {
        headers: { Baz: "Qux" },
        last_modified: 42,
      });

      sinon.assert.calledWithMatch(
        executeStub,
        {
          method: "DELETE",
          path: "/buckets/blog/collections/todelete",
          headers: { Baz: "Qux", "If-Match": `"42"` },
        },
        { retry: 0 }
      );
    });

    it("should throw if safe is true and last_modified isn't provided", async () => {
      await expectAsyncError(
        () => getBlogBucket().deleteCollection("todelete", { safe: true }),
        /Safe concurrency check requires a last_modified value./
      );
    });

    it("should rely on the provided last_modified for the safe option", () => {
      getBlogBucket().deleteCollection(
        { id: "todelete", last_modified: 42 },
        { safe: true }
      );

      sinon.assert.calledWithMatch(
        executeStub,
        {
          method: "DELETE",
          path: "/buckets/blog/collections/todelete",
          headers: { "If-Match": `"42"` },
        },
        { retry: 0 }
      );
    });

    it("should extend request headers with optional ones", () => {
      getBlogBucket({
        headers: { Foo: "Bar" },
      }).deleteCollection("todelete", { headers: { Baz: "Qux" } });

      sinon.assert.calledWithMatch(
        executeStub,
        {
          method: "DELETE",
          path: "/buckets/blog/collections/todelete",
          headers: { Foo: "Bar", Baz: "Qux" },
        },
        { retry: 0 }
      );
    });
  });

  /** @test {Bucket#getGroupsTimestamp} */
  describe("#getGroupsTimestamp()", () => {
    it("should execute expected request", async () => {
      const executeStub = sandbox
        .stub(client, "execute")
        .returns(Promise.resolve({ headers: fakeHeaders() }));

      await getBlogBucket().getGroupsTimestamp();

      sinon.assert.calledWithMatch(
        executeStub,
        { method: "HEAD", path: "/buckets/blog/groups", headers: {} },
        { raw: true }
      );
    });

    it("should resolve with the ETag header value", async () => {
      const etag = '"42"';
      sandbox.stub(client, "execute").returns(
        Promise.resolve({
          headers: {
            get(value: string) {
              return value == "ETag" ? etag : null;
            },
          },
        })
      );

      (await getBlogBucket().getGroupsTimestamp())!.should.deep.equal(etag);
    });
  });

  /** @test {Bucket#listGroups} */
  describe("#listGroups()", () => {
    const data: PaginationResult<{ id: string }> = {
      last_modified: "",
      data: [{ id: "a" }, { id: "b" }],
      next: () => {
        return Promise.resolve(
          ({} as unknown) as
            PaginationResult<{
              id: string;
            }>
        );
      },
      hasNextPage: false,
      totalRecords: 2,
    };
    let paginatedListStub: Stub<typeof client.paginatedList>;

    beforeEach(() => {
      paginatedListStub = sandbox
        .stub(client, "paginatedList")
        .returns(Promise.resolve(data));
    });

    it("should list bucket groups", () => {
      getBlogBucket().listGroups({ since: "42" });

      sinon.assert.calledWithMatch(
        paginatedListStub,
        "/buckets/blog/groups",
        { since: "42" },
        { headers: {} }
      );
    });

    it("should merge default options", () => {
      getBlogBucket({
        headers: { Foo: "Bar" },
      }).listGroups({ headers: { Baz: "Qux" } });

      sinon.assert.calledWithMatch(
        paginatedListStub,
        "/buckets/blog/groups",
        {},
        { headers: { Foo: "Bar", Baz: "Qux" } }
      );
    });

    it("should support filters and fields", () => {
      getBlogBucket().listGroups({ filters: { a: "b" }, fields: ["c", "d"] });

      sinon.assert.calledWithMatch(paginatedListStub, "/buckets/blog/groups", {
        filters: { a: "b" },
        fields: ["c", "d"],
      });
    });

    it("should return the list of groups", async () => {
      (await getBlogBucket().listGroups()).should.deep.equal(data);
    });
  });

  /** @test {Bucket#getGroup} */
  describe("#getGroup", () => {
    const fakeGroup = { data: {}, permissions: {} };
    let executeStub: Stub<typeof client.execute>;

    it("should extend request headers with optional ones", () => {
      executeStub = sandbox
        .stub(client, "execute")
        .returns(Promise.resolve(fakeGroup));

      getBlogBucket({
        headers: { Foo: "Bar" },
      }).getGroup("foo", { headers: { Baz: "Qux" } });

      sinon.assert.calledWithMatch(executeStub, {
        path: "/buckets/blog/groups/foo",
        headers: { Foo: "Bar", Baz: "Qux" },
      });
    });

    it("should return the group", async () => {
      executeStub = sandbox
        .stub(client, "execute")
        .returns(Promise.resolve(fakeGroup));

      (await getBlogBucket().getGroup("foo")).should.deep.equal(fakeGroup);
    });

    it("should support query and fields", () => {
      const requestStub = sandbox.stub(client.http, "request").returns(
        Promise.resolve({
          headers: fakeHeaders(),
          json: {},
          status: 200,
        })
      );

      getBlogBucket().getGroup("foo", {
        query: { a: "b" },
        fields: ["c", "d"],
      });

      sinon.assert.calledWithMatch(
<<<<<<< HEAD
        executeStub,
        {
          path: "/buckets/blog/groups/foo?a=b&_fields=c,d",
          headers: {},
        },
        { retry: 0 }
=======
        requestStub,
        "http://fake-server/v1/buckets/blog/groups/foo?a=b&_fields=c,d",
        {
          headers: {},
        }
>>>>>>> 9917c5d6
      );
    });
  });

  /** @test {Bucket#createGroup} */
  describe("#createGroup", () => {
    let executeStub: Stub<typeof client.execute>;

    beforeEach(() => {
      executeStub = sandbox
        .stub(client, "execute")
        .returns(Promise.resolve({ data: {} }));
    });

    it("should accept a safe option", () => {
      getBlogBucket().createGroup("foo", [], { safe: true });

      sinon.assert.calledWithMatch(
        executeStub,
        {
          method: "PUT",
          path: "/buckets/blog/groups/foo",
          headers: { "If-None-Match": `*` },
          body: { data: { id: "foo", members: [] }, permissions: undefined },
        },
        { retry: 0 }
      );
    });

    it("should extend request headers with optional ones", () => {
      getBlogBucket({
        headers: { Foo: "Bar" },
      }).createGroup("foo", [], { headers: { Baz: "Qux" } });

      sinon.assert.calledWithMatch(
        executeStub,
        {
          method: "PUT",
          path: "/buckets/blog/groups/foo",
          headers: { Foo: "Bar", Baz: "Qux" },
          body: { data: { id: "foo", members: [] }, permissions: undefined },
        },
        { retry: 0 }
      );
    });

    it("should create a group with empty list of members", () => {
      getBlogBucket().createGroup("foo");

      sinon.assert.calledWithMatch(
        executeStub,
        {
          method: "PUT",
          path: "/buckets/blog/groups/foo",
          headers: {},
          body: { data: { id: "foo", members: [] }, permissions: undefined },
        },
        { retry: 0 }
      );
    });

    it("should create a group with optional data and permissions", () => {
      const group = {
        data: { age: 21 },
        permissions: { write: ["github:leplatrem"] },
      };
      getBlogBucket().createGroup("foo", [], group);

      sinon.assert.calledWithMatch(
        executeStub,
        {
          method: "PUT",
          path: "/buckets/blog/groups/foo",
          headers: {},
          body: {
            data: { id: "foo", members: [], age: 21 },
            permissions: group.permissions,
          },
        },
        { retry: 0 }
      );
    });
  });

  /** @test {Bucket#updateGroup} */
  describe("#updateGroup", () => {
    let executeStub: Stub<typeof client.execute>;

    beforeEach(() => {
      executeStub = sandbox
        .stub(client, "execute")
        .returns(Promise.resolve({ data: {} }));
    });

    it("should throw if record is not an object", async () => {
      await expectAsyncError(
        () => getBlogBucket().updateGroup(undefined as any),
        /group object is required/
      );
    });

    it("should throw if id is missing", async () => {
      expectAsyncError(
        () => getBlogBucket().updateGroup({} as any),
        /group id is required/
      );
    });

    it("should accept a patch option", () => {
      getBlogBucket().updateGroup({ id: "foo", members: [] }, { patch: true });

      sinon.assert.calledWithMatch(
        executeStub,
        {
          method: "PATCH",
          path: "/buckets/blog/groups/foo",
          headers: {},
          body: {
            data: { id: "foo", members: [] },
            permissions: undefined,
          },
        },
        { retry: 0 }
      );
    });

    it("should extend request headers with optional ones", () => {
      getBlogBucket({
        headers: { Foo: "Bar" },
      }).updateGroup({ id: "foo", members: [] }, { headers: { Baz: "Qux" } });

      sinon.assert.calledWithMatch(
        executeStub,
        {
          method: "PUT",
          path: "/buckets/blog/groups/foo",
          headers: { Foo: "Bar", Baz: "Qux" },
          body: {
            data: { id: "foo", members: [] },
            permissions: undefined,
          },
        },
        { retry: 0 }
      );
    });

    it("should update the group from first argument", () => {
      getBlogBucket().updateGroup({ id: "foo", members: [] });

      sinon.assert.calledWithMatch(
        executeStub,
        {
          method: "PUT",
          path: "/buckets/blog/groups/foo",
          headers: {},
          body: {
            data: { id: "foo", members: [] },
            permissions: undefined,
          },
        },
        { retry: 0 }
      );
    });

    it("should update the group with optional data and permissions", () => {
      const group = {
        data: { age: 21 },
        permissions: { write: ["github:leplatrem"] },
      };
      getBlogBucket().updateGroup({ id: "foo", members: [] }, group);

      sinon.assert.calledWithMatch(
        executeStub,
        {
          method: "PUT",
          path: "/buckets/blog/groups/foo",
          headers: {},
          body: {
            data: { id: "foo", members: [], age: 21 },
            permissions: group.permissions,
          },
        },
        { retry: 0 }
      );
    });
  });

  /** @test {Bucket#updateGroup} */
  describe("#deleteGroup", () => {
    let executeStub: Stub<typeof client.execute>;

    beforeEach(() => {
      executeStub = sandbox
        .stub(client, "execute")
        .returns(Promise.resolve({ data: {} }));
    });

    it("should delete a group", () => {
      getBlogBucket().deleteGroup("todelete");

      sinon.assert.calledWithMatch(
        executeStub,
        {
          method: "DELETE",
          path: "/buckets/blog/groups/todelete",
          headers: {},
        },
        { retry: 0 }
      );
    });

    it("should merge default options", () => {
      getBlogBucket({
        headers: { Foo: "Bar" },
        safe: true,
      }).deleteGroup("todelete", {
        headers: { Baz: "Qux" },
        last_modified: 42,
      });

      sinon.assert.calledWithMatch(
        executeStub,
        {
          method: "DELETE",
          path: "/buckets/blog/groups/todelete",
          headers: { Foo: "Bar", Baz: "Qux", "If-Match": `"42"` },
        },
        { retry: 0 }
      );
    });

    it("should throw if safe is true and last_modified isn't provided", async () => {
      await expectAsyncError(
        () => getBlogBucket().deleteGroup("todelete", { safe: true }),
        /Safe concurrency check requires a last_modified value./
      );
    });

    it("should rely on the provided last_modified for the safe option", () => {
      getBlogBucket().deleteGroup(
        { id: "todelete", last_modified: 42 },
        { safe: true }
      );

      sinon.assert.calledWithMatch(
        executeStub,
        {
          method: "DELETE",
          path: "/buckets/blog/groups/todelete",
          headers: { "If-Match": `"42"` },
        },
        { retry: 0 }
      );
    });

    it("should extend request headers with optional ones", () => {
      getBlogBucket({
        headers: { Foo: "Bar" },
      }).deleteGroup("todelete", { headers: { Baz: "Qux" } });

      sinon.assert.calledWithMatch(
        executeStub,
        {
          method: "DELETE",
          path: "/buckets/blog/groups/todelete",
          headers: { Foo: "Bar", Baz: "Qux" },
        },
        { retry: 0 }
      );
    });
  });

  /** @test {Bucket#getPermissions} */
  describe("#getPermissions()", () => {
    let executeStub: Stub<typeof client.execute>;

    beforeEach(() => {
      executeStub = sandbox.stub(client, "execute").returns(
        Promise.resolve({
          data: {},
          permissions: { write: ["fakeperms"] },
        })
      );
    });

    it("should retrieve permissions", async () => {
      const bucket = getBlogBucket();
      (await bucket.getPermissions()).should.deep.equal({
        write: ["fakeperms"],
      });
    });

    it("should merge default options", () => {
      const bucket = getBlogBucket({ headers: { Foo: "Bar" }, safe: true });

      return bucket.getPermissions({ headers: { Baz: "Qux" } }).then((_) => {
        sinon.assert.calledWithMatch(executeStub, {
          path: "/buckets/blog",
          headers: { Baz: "Qux", Foo: "Bar" },
        });
      });
    });
  });

  /** @test {Bucket#setPermissions} */
  describe("#setPermissions()", () => {
    const fakePermissions = { read: [] as string[], write: [] as string[] };
    let executeStub: Stub<typeof client.execute>;

    beforeEach(() => {
      executeStub = sandbox.stub(client, "execute").returns(
        Promise.resolve({
          data: {},
          permissions: fakePermissions,
        })
      );
    });

    it("should set permissions", () => {
      getBlogBucket().setPermissions(fakePermissions);

      sinon.assert.calledWithMatch(
        executeStub,
        {
          method: "PUT",
          path: "/buckets/blog",
          headers: {},
          body: { permissions: fakePermissions },
        },
        { retry: 0 }
      );
    });

    it("should merge default options", () => {
      const bucket = getBlogBucket({ headers: { Foo: "Bar" }, safe: true });

      bucket.setPermissions(fakePermissions, { headers: { Baz: "Qux" } });

      sinon.assert.calledWithMatch(
        executeStub,
        {
          method: "PUT",
          path: "/buckets/blog",
          headers: { Foo: "Bar", Baz: "Qux", "If-None-Match": "*" },
          body: { permissions: fakePermissions },
        },
        { retry: 0 }
      );
    });

    it("should accept a last_modified option", () => {
      const bucket = getBlogBucket({ headers: { Foo: "Bar" }, safe: true });

      bucket.setPermissions(fakePermissions, { last_modified: 42 });

      sinon.assert.calledWithMatch(
        executeStub,
        {
          method: "PUT",
          path: "/buckets/blog",
          headers: { Foo: "Bar", "If-Match": `"42"` },
          body: { permissions: fakePermissions },
        },
        { retry: 0 }
      );
    });

    it("should resolve with response data", async () => {
      (await getBlogBucket().setPermissions(fakePermissions)).should.have
        .property("permissions")
        .eql(fakePermissions);
    });
  });

  /** @test {Bucket#addPermissions} */
  describe("#addPermissions()", () => {
    const fakePermissions = { read: [] as string[], write: [] as string[] };
    let executeStub: Stub<typeof client.execute>;

    beforeEach(() => {
      executeStub = sandbox.stub(client, "execute").returns(
        Promise.resolve({
          data: {},
          permissions: fakePermissions,
        })
      );
    });

    it("should append permissions", () => {
      getBlogBucket().addPermissions(fakePermissions);

      sinon.assert.calledWithMatch(
        executeStub,
        {
          method: "PATCH",
          path: "/buckets/blog",
          headers: {
            "Content-Type": "application/json-patch+json",
          },
          body: [],
        },
        { retry: 0 }
      );
    });

    it("should merge default options", () => {
      const bucket = getBlogBucket({ headers: { Foo: "Bar" }, safe: true });

      bucket.addPermissions(fakePermissions, { headers: { Baz: "Qux" } });

      sinon.assert.calledWithMatch(
        executeStub,
        {
          method: "PATCH",
          path: "/buckets/blog",
          headers: {
            "Content-Type": "application/json-patch+json",
            Foo: "Bar",
            Baz: "Qux",
            "If-None-Match": "*",
          },
          body: [],
        },
        { retry: 0 }
      );
    });
  });

  /** @test {Bucket#removePermissions} */
  describe("#removePermissions()", () => {
    const fakePermissions = { read: [] as string[], write: [] as string[] };
    let executeStub: Stub<typeof client.execute>;

    beforeEach(() => {
      executeStub = sandbox.stub(client, "execute").returns(
        Promise.resolve({
          data: {},
          permissions: fakePermissions,
        })
      );
    });

    it("should pop permissions", () => {
      getBlogBucket().removePermissions(fakePermissions);

      sinon.assert.calledWithMatch(
        executeStub,
        {
          method: "PATCH",
          path: "/buckets/blog",
          headers: {
            "Content-Type": "application/json-patch+json",
          },
          body: [],
        },
        { retry: 0 }
      );
    });

    it("should merge default options", () => {
      const bucket = getBlogBucket({ headers: { Foo: "Bar" }, safe: true });

      bucket.removePermissions(fakePermissions, { headers: { Baz: "Qux" } });

      sinon.assert.calledWithMatch(
        executeStub,
        {
          method: "PATCH",
          path: "/buckets/blog",
          headers: {
            "Content-Type": "application/json-patch+json",
            Foo: "Bar",
            Baz: "Qux",
            "If-None-Match": "*",
          },
          body: [],
        },
        { retry: 0 }
      );
    });
  });

  /** @test {Bucket#batch} */
  describe("#batch()", () => {
    let batchStub: sinon.SinonStub;

    beforeEach(() => {
      batchStub = sandbox.stub();
      sandbox.stub(client, "batch").get(() => batchStub);
    });

    it("should batch operations for this bucket", () => {
      // @ts-ignore
      const fn = (batch: any) => {};

      getBlogBucket().batch(fn);

      sinon.assert.calledWith(batchStub, fn, {
        bucket: "blog",
        headers: {},
        retry: 0,
        safe: false,
        aggregate: false,
      });
    });

    it("should merge default options", () => {
      // @ts-ignore
      const fn = (batch: any) => {};

      getBlogBucket({
        headers: { Foo: "Bar" },
        safe: true,
      }).batch(fn, { headers: { Baz: "Qux" } });

      sinon.assert.calledWith(batchStub, fn, {
        bucket: "blog",
        headers: { Foo: "Bar", Baz: "Qux" },
        retry: 0,
        safe: true,
        aggregate: false,
      });
    });
  });
});<|MERGE_RESOLUTION|>--- conflicted
+++ resolved
@@ -630,20 +630,11 @@
       });
 
       sinon.assert.calledWithMatch(
-<<<<<<< HEAD
-        executeStub,
-        {
-          path: "/buckets/blog/groups/foo?a=b&_fields=c,d",
-          headers: {},
-        },
-        { retry: 0 }
-=======
         requestStub,
         "http://fake-server/v1/buckets/blog/groups/foo?a=b&_fields=c,d",
         {
           headers: {},
         }
->>>>>>> 9917c5d6
       );
     });
   });

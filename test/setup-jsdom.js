const jsdom = require("jsdom");

// Setup the jsdom environment
// @see https://github.com/facebook/react/issues/5046
const JSDOM = new jsdom.JSDOM("<!doctype html><html><body></body></html>");
global.window = JSDOM.window;
global.document = window.document;
global.navigator = global.window.navigator;

// sinon uses type-detect which checks "instanceof HTMLElement"
global.HTMLElement = window.HTMLElement;

// Expose a global fetch polyfill
global.fetch = global.window.fetch = require("isomorphic-fetch");

// jsdom FormData implementation is inconsistent, exposing a better one
global.FormData = require("form-data");
<<<<<<< HEAD
function Blob(sequences) {
  return Buffer.from(sequences[0]);
}
global.Blob = Blob;
=======
>>>>>>> 60ef6ce7

// atob & btoa polyfill for tests
global.atob = require("atob");
global.btoa = require("btoa");<|MERGE_RESOLUTION|>--- conflicted
+++ resolved
@@ -15,13 +15,6 @@
 
 // jsdom FormData implementation is inconsistent, exposing a better one
 global.FormData = require("form-data");
-<<<<<<< HEAD
-function Blob(sequences) {
-  return Buffer.from(sequences[0]);
-}
-global.Blob = Blob;
-=======
->>>>>>> 60ef6ce7
 
 // atob & btoa polyfill for tests
 global.atob = require("atob");

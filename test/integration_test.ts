--- conflicted
+++ resolved
@@ -47,11 +47,7 @@
   }
 }
 
-<<<<<<< HEAD
-describe("Integration tests", function(__test) {
-=======
-describe("Integration tests", function () {
->>>>>>> 1fc6af0e
+describe("Integration tests", function (__test) {
   let sandbox: sinon.SinonSandbox, server: KintoServer, api: Api;
 
   // Disabling test timeouts until pserve gets decent startup time.
@@ -92,13 +88,8 @@
     return new Api(TEST_KINTO_SERVER, options);
   }
 
-<<<<<<< HEAD
-  beforeEach(__test => {
+  beforeEach((__test) => {
     __test.timeout = 12500;
-=======
-  beforeEach(function () {
-    this.timeout(12500);
->>>>>>> 1fc6af0e
 
     sandbox = sinon.createSandbox();
     const events = new EventEmitter();

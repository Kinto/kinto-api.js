import sinon from "sinon";
import { EventEmitter } from "events";
import mitt from "mitt";
import { fakeServerResponse, Stub, expectAsyncError } from "./test_utils";
import HTTP from "../src/http";
import {
  NetworkTimeoutError,
  ServerResponse,
  UnparseableResponseError,
} from "../src/errors";
import { Emitter } from "../src/types";

const { expect } = intern.getPlugin("chai");
intern.getPlugin("chai").should();
const { describe, it, beforeEach, afterEach } = intern.getPlugin(
  "interface.bdd"
);

/** @test {HTTP} */
describe("HTTP class", () => {
  function runSuite(label: string, emitter?: () => Emitter) {
    describe(label, () => {
      let sandbox: sinon.SinonSandbox, events: Emitter | undefined, http: HTTP;

      beforeEach(() => {
        sandbox = sinon.createSandbox();
        events = emitter ? emitter() : undefined;
        http = new HTTP(events, { timeout: 100 });
      });

      afterEach(() => sandbox.restore());

      /** @test {HTTP#constructor} */
      describe("#constructor", () => {
        it("should expose a passed events instance", () => {
          if (emitter) {
            const events = emitter();
            const http = new HTTP(events);
            expect(http.events).to.eql(events);
          }
        });

        it("should accept a requestMode option", () => {
          expect(
            new HTTP(events, {
              requestMode: "no-cors",
            }).requestMode
          ).eql("no-cors");
        });

        it("should not complain if an events handler is not provided", () => {
          expect(() => {
            new HTTP();
          }).not.to.Throw(Error, /No events handler provided/);
        });
      });

      /** @test {HTTP#request} */
      describe("#request()", () => {
        describe("Request headers", () => {
          let fetchStub: sinon.SinonStub;
          beforeEach(() => {
            fetchStub = sandbox
              .stub(globalThis as any, "fetch")
              .returns(fakeServerResponse(200, {}, {}));
          });

          it("should set default headers", () => {
            http.request("/");

            expect(fetchStub.firstCall.args[1].headers).eql(
              HTTP.DEFAULT_REQUEST_HEADERS
            );
          });

          it("should merge custom headers with default ones", () => {
            http.request("/", { headers: { Foo: "Bar" } });

            expect(fetchStub.firstCall.args[1].headers.Foo).eql("Bar");
          });

          it("should drop custom content-type header for multipart body", () => {
            http.request("/", {
              headers: { "Content-Type": "application/foo" },
              body: new FormData(),
            });

            expect(fetchStub.firstCall.args[1].headers["Content-Type"]).to.be
              .undefined;
          });
        });

        describe("Request CORS mode", () => {
          let fetchStub: sinon.SinonStub;
          beforeEach(() => {
            fetchStub = sandbox
              .stub(globalThis as any, "fetch")
              .returns(fakeServerResponse(200, {}, {}));
          });

          it("should use default CORS mode", () => {
            new HTTP(events).request("/");

            expect(fetchStub.firstCall.args[1].mode).eql("cors");
          });

          it("should use configured custom CORS mode", () => {
            new HTTP(events, { requestMode: "no-cors" }).request("/");

            expect(fetchStub.firstCall.args[1].mode).eql("no-cors");
          });
        });

        describe("Succesful request", () => {
          beforeEach(() => {
            sandbox
              .stub(globalThis as any, "fetch")
              .returns(fakeServerResponse(200, { a: 1 }, { b: 2 }));
          });

          it("should resolve with HTTP status", async () => {
            const { status } = await http.request("/");
            status.should.equal(200);
          });

          it("should resolve with JSON body", async () => {
            const { json } = await http.request("/");
            (json as { a: number }).should.deep.equal({ a: 1 });
          });

          it("should resolve with headers", async () => {
            const { headers } = await http.request("/");
            headers.get("b")!.should.equal(2);
          });
        });

        describe("Request timeout", () => {
          beforeEach(() => {
<<<<<<< HEAD
            sandbox.stub(globalThis as any, "fetch").returns(
              new Promise(resolve => {
=======
            sandbox.stub(global as any, "fetch").returns(
              new Promise((resolve) => {
>>>>>>> 1fc6af0e
                setTimeout(resolve, 20000);
              })
            );
          });

          it("should timeout the request", async () => {
            await expectAsyncError(
              () => http.request("/"),
              undefined,
              NetworkTimeoutError
            );
          });

          it("should show request properties in error", async () => {
            await expectAsyncError(
              () =>
                http.request("/", {
                  mode: "cors",
                  headers: {
                    Authorization: "XXX",
                    "User-agent": "mocha-test",
                  },
                }),
              'Timeout while trying to access / with {"mode":"cors","headers":{"accept":"application/json","authorization":"**** (suppressed)","content-type":"application/json","user-agent":"mocha-test"}}'
            );
          });
        });

        describe("No content response", () => {
          it("should resolve with null JSON if Content-Length header is missing", async () => {
            sandbox
              .stub(globalThis as any, "fetch")
              .returns(fakeServerResponse(200, null, {}));

            const { json } = await http.request("/");
            expect(json).to.be.null;
          });
        });

        describe("Malformed JSON response", () => {
          it("should reject with an appropriate message", async () => {
            sandbox.stub(globalThis as any, "fetch").returns(
              Promise.resolve({
                status: 200,
                headers: {
                  get(name: string) {
                    if (name !== "Alert") {
                      return "fake";
                    }
                  },
                },
                text() {
                  return Promise.resolve("an example of invalid JSON");
                },
              })
            );

            await expectAsyncError(
              () => http.request("/"),
              /Response from server unparseable/,
              UnparseableResponseError
            );
          });
        });

        describe("Business error responses", () => {
          it("should reject on status code > 400", async () => {
            sandbox.stub(globalThis as any, "fetch").returns(
              fakeServerResponse(400, {
                code: 400,
                details: [
                  {
                    description: "data is missing",
                    location: "body",
                    name: "data",
                  },
                ],
                errno: 107,
                error: "Invalid parameters",
                message: "data is missing",
              })
            );

            await expectAsyncError(
              () => http.request("/"),
              /HTTP 400 Invalid parameters: Invalid request parameter \(data is missing\)/,
              ServerResponse
            );
          });

          it("should expose JSON error bodies", async () => {
            const errorBody = {
              code: 400,
              details: [
                {
                  description: "data is missing",
                  location: "body",
                  name: "data",
                },
              ],
              errno: 107,
              error: "Invalid parameters",
              message: "data is missing",
            };
            sandbox
              .stub(globalThis as any, "fetch")
              .returns(fakeServerResponse(400, errorBody));

            const error = await expectAsyncError(
              () => http.request("/"),
              undefined,
              ServerResponse
            );
            error.should.have.deep.property("data", errorBody);
          });

          it("should reject on status code > 400 even with empty body", async () => {
            sandbox.stub(globalThis as any, "fetch").resolves({
              status: 400,
              statusText: "Cake Is A Lie",
              headers: {
                get(name: string) {
                  if (name === "Content-Length") {
                    return 0;
                  }
                },
              },
              text() {
                return Promise.resolve("");
              },
            });

            await expectAsyncError(
              () => http.request("/"),
              /HTTP 400 Cake Is A Lie$/,
              ServerResponse
            );
          });
        });

        describe("Deprecation header", () => {
          const eolObject = {
            code: "soft-eol",
            url: "http://eos-url",
            message: "This service will soon be decommissioned",
          };

          let consoleWarnStub: Stub<typeof console.warn>;
          let eventsEmitStub: Stub<Emitter["emit"]> | null;

          beforeEach(() => {
            consoleWarnStub = sandbox.stub(console, "warn");
            eventsEmitStub = events ? sandbox.stub(events, "emit") : null;
          });

          it("should handle deprecation header", async () => {
            sandbox
              .stub(globalThis as any, "fetch")
              .returns(
                fakeServerResponse(
                  200,
                  {},
                  { Alert: JSON.stringify(eolObject) }
                )
              );

            await http.request("/");
            sinon.assert.calledOnce(consoleWarnStub);
            sinon.assert.calledWithExactly(
              consoleWarnStub,
              eolObject.message,
              eolObject.url
            );
          });

          it("should handle deprecation header parse error", async () => {
            sandbox
              .stub(globalThis as any, "fetch")
              .returns(fakeServerResponse(200, {}, { Alert: "dafuq" }));

            await http.request("/");
            sinon.assert.calledOnce(consoleWarnStub);
            sinon.assert.calledWithExactly(
              consoleWarnStub,
              "Unable to parse Alert header message",
              "dafuq"
            );
          });

          it("should emit a deprecated event on Alert header", async () => {
            sandbox
              .stub(globalThis as any, "fetch")
              .returns(
                fakeServerResponse(
                  200,
                  {},
                  { Alert: JSON.stringify(eolObject) }
                )
              );

            await http.request("/");
            if (events && eventsEmitStub) {
              expect(eventsEmitStub.firstCall.args[0]).eql("deprecated");
              expect(eventsEmitStub.firstCall.args[1]).eql(eolObject);
            }
          });
        });

        describe("Backoff header handling", () => {
          let eventsEmitStub: Stub<Emitter["emit"]> | null;
          beforeEach(() => {
            // Make Date#getTime always returning 1000000, for predictability
            sandbox.stub(Date.prototype, "getTime").returns(1000 * 1000);
            eventsEmitStub = events ? sandbox.stub(events, "emit") : null;
          });

          it("should emit a backoff event on set Backoff header", async () => {
            sandbox
              .stub(globalThis as any, "fetch")
              .returns(fakeServerResponse(200, {}, { Backoff: "1000" }));

            await http.request("/");
            if (events && eventsEmitStub) {
              expect(eventsEmitStub.firstCall.args[0]).eql("backoff");
              expect(eventsEmitStub.firstCall.args[1]).eql(2000000);
            }
          });

          it("should emit a backoff event even on error responses", async () => {
            sandbox
              .stub(globalThis as any, "fetch")
              .returns(fakeServerResponse(503, {}, { Backoff: "1000" }));

            try {
              await http.request("/");
            } catch (err) {}
            if (events && eventsEmitStub) {
              expect(eventsEmitStub.firstCall.args[0]).eql("backoff");
              expect(eventsEmitStub.firstCall.args[1]).eql(2000000);
            }
          });

          it("should emit a backoff event on missing Backoff header", async () => {
            sandbox
              .stub(globalThis as any, "fetch")
              .returns(fakeServerResponse(200, {}, {}));

            await http.request("/");
            if (events && eventsEmitStub) {
              expect(eventsEmitStub.firstCall.args[0]).eql("backoff");
              expect(eventsEmitStub.firstCall.args[1]).eql(0);
            }
          });
        });

        describe("Retry-After header handling", () => {
          let eventsEmitStub: Stub<Emitter["emit"]> | null;
          describe("Event", () => {
            beforeEach(() => {
              // Make Date#getTime always returning 1000000, for predictability
              sandbox.stub(Date.prototype, "getTime").returns(1000 * 1000);
              eventsEmitStub = events ? sandbox.stub(events, "emit") : null;
            });

            it("should emit a retry-after event when Retry-After is set", async () => {
              sandbox
                .stub(globalThis as any, "fetch")
                .returns(
                  fakeServerResponse(200, {}, { "Retry-After": "1000" })
                );

              await http.request("/", {}, { retry: 0 });
              if (events && eventsEmitStub) {
                expect(eventsEmitStub.lastCall.args[0]).eql("retry-after");
                expect(eventsEmitStub.lastCall.args[1]).eql(2000000);
              }
            });
          });

          describe("Retry loop", () => {
            let fetch: sinon.SinonStub;

            beforeEach(() => {
<<<<<<< HEAD
              fetch = sandbox.stub(globalThis as any, "fetch");
=======
              fetch = sandbox.stub(global as any, "fetch");
              // Avoid actually waiting real time for retries in test suites.
              // We can't use Sinon fakeTimers since we can't tick the fake
              // clock at the right moment (just after request failure).
              sandbox
                .stub(global, "setTimeout")
                .callsFake((fn) => setImmediate(fn) as any);
>>>>>>> 1fc6af0e
            });

            it("should not retry the request by default", async () => {
              fetch.returns(
                fakeServerResponse(503, {}, { "Retry-After": "1" })
              );

              await expectAsyncError(() => http.request("/"), /HTTP 503/);
            });

            it("should retry the request if specified", async () => {
              const success = { success: true };
              fetch
                .onCall(0)
                .returns(fakeServerResponse(503, {}, { "Retry-After": "1" }));
              fetch.onCall(1).returns(fakeServerResponse(200, success));

              const { json } = await http.request("/", {}, { retry: 1 });
              (json as { success: boolean }).should.deep.equal(success);
            });

            it("should error when retries are exhausted", async () => {
              fetch
                .onCall(0)
                .returns(fakeServerResponse(503, {}, { "Retry-After": "1" }));
              fetch
                .onCall(1)
                .returns(fakeServerResponse(503, {}, { "Retry-After": "1" }));
              fetch
                .onCall(2)
                .returns(fakeServerResponse(503, {}, { "Retry-After": "1" }));

              await expectAsyncError(
                () => http.request("/", {}, { retry: 2 }),
                /HTTP 503/
              );
            });
          });
        });
      });
    });
  }

  runSuite("with EventEmitter", () => new EventEmitter());
  runSuite("with mitt", () => mitt());
  runSuite("without EventEmitter");
});<|MERGE_RESOLUTION|>--- conflicted
+++ resolved
@@ -136,13 +136,8 @@
 
         describe("Request timeout", () => {
           beforeEach(() => {
-<<<<<<< HEAD
             sandbox.stub(globalThis as any, "fetch").returns(
-              new Promise(resolve => {
-=======
-            sandbox.stub(global as any, "fetch").returns(
               new Promise((resolve) => {
->>>>>>> 1fc6af0e
                 setTimeout(resolve, 20000);
               })
             );
@@ -426,17 +421,7 @@
             let fetch: sinon.SinonStub;
 
             beforeEach(() => {
-<<<<<<< HEAD
               fetch = sandbox.stub(globalThis as any, "fetch");
-=======
-              fetch = sandbox.stub(global as any, "fetch");
-              // Avoid actually waiting real time for retries in test suites.
-              // We can't use Sinon fakeTimers since we can't tick the fake
-              // clock at the right moment (just after request failure).
-              sandbox
-                .stub(global, "setTimeout")
-                .callsFake((fn) => setImmediate(fn) as any);
->>>>>>> 1fc6af0e
             });
 
             it("should not retry the request by default", async () => {
